<<<<<<< HEAD
## 2.6.0.dev
- Fix a bug on `do` function that was preventing expressions with only one statement
- Support backrefs in `let`. Requires FaunaDB 2.6.0
- Add `create_role`, `roles`, and `role` functions
=======
## 2.6.0
- Expose last seen txn via `get_last_txn_time`
- Update documentation links
>>>>>>> 2f755efb

## 2.5.0 (August 1, 2018)
- Added `ngram` function
- Added `is_empty` and `is_nonempty` functions
- Added `to_string`, `to_number`, `to_time`, and `to_date` functions

## 2.0.0 (March 19, 2018)

- Added support for recursive references
- Added `abort` function
- Added `normalizer` argument to `casefold` function
- Added `new_id` function
- Deprecated `next_id` function in favor of `new_id`
- Added `identity` and `has_identity` functions
- Added `singleton` and `events` functions
- Added `select_all` function

## 1.1.0 (September 12, 2017)

- Added `call`, `query`, and `create_function` query functions
- Added `@query` type support

## 1.0.0 (March 13, 2017)

- Official release

## 0.1.2 (February 28, 2017)

- Added `key_for_secret` and `at` query functions
- Added `@bytes` type support (via `bytearray`)

## 0.1.1 (December 6, 2016)

- Fix default endpoint

## 0.1.0 (December 2, 2016)

- Initial release<|MERGE_RESOLUTION|>--- conflicted
+++ resolved
@@ -1,13 +1,6 @@
-<<<<<<< HEAD
-## 2.6.0.dev
-- Fix a bug on `do` function that was preventing expressions with only one statement
-- Support backrefs in `let`. Requires FaunaDB 2.6.0
-- Add `create_role`, `roles`, and `role` functions
-=======
 ## 2.6.0
 - Expose last seen txn via `get_last_txn_time`
 - Update documentation links
->>>>>>> 2f755efb
 
 ## 2.5.0 (August 1, 2018)
 - Added `ngram` function
